{
    "dev": {
        "custom/eightballer/simple_react/0.1.0": "bafybeidc3jr5walszlwrnbwuuzob6e22ph7h64k4itxv5omukd2wjzamve",
        "custom/eightballer/simple_html/0.1.0": "bafybeiavpn5pghscuw2jwxvyxzvcqtrq4mbwvzyrh5hnnwxrvzbrdz2k5q",
<<<<<<< HEAD
        "skill/eightballer/ui_loader_abci/0.1.0": "bafybeidyyvy6inm6dariyqxyumio5wsa6qvceos6ndbme3ompbdr5q5md4",
        "skill/eightballer/trader_abci/0.1.0": "bafybeihrhtiqey5itlzgjpwwpdt6q7enh2kuakzh4cfz53ezq25eloywom",
        "agent/eightballer/frontend_agent/0.1.0": "bafybeiekrtfegu4kzavfqjquh5zt7uo5hl3c7k3gyqpmy72zht7bxbukqu"
=======
        "skill/eightballer/ui_loader_abci/0.1.0": "bafybeieadtbbppml7wpshz6of65isap5hcflmksikpz2okmogxeaegytiu",
        "skill/eightballer/trader_abci/0.1.0": "bafybeidhl22yhhr3d2qobxabbsthpffng4zq2j3ci4ocbgu3ztufyn3biq",
        "agent/eightballer/frontend_agent/0.1.0": "bafybeihqodokrbva5ny4i5m7no7px6zpnqm6urnh3e3p3o3s6dcozawtje"
>>>>>>> 394aeedc
    },
    "third_party": {
        "protocol/eightballer/http/0.1.0": "bafybeieoom2ajzvurwsjbivx23dwilarfzkihgqpgqp43ypowpr5xdyjr4",
        "protocol/eightballer/websockets/0.1.0": "bafybeihoiyzxc3ikhgty54snlu7djyn34dcqcuqppnf5zajuabc4ecgxwm",
        "protocol/valory/abci/0.1.0": "bafybeiaqmp7kocbfdboksayeqhkbrynvlfzsx4uy4x6nohywnmaig4an7u",
        "protocol/valory/http/1.0.0": "bafybeifugzl63kfdmwrxwphrnrhj7bn6iruxieme3a4ntzejf6kmtuwmae",
        "protocol/valory/contract_api/1.0.0": "bafybeidgu7o5llh26xp3u3ebq3yluull5lupiyeu6iooi2xyymdrgnzq5i",
        "protocol/valory/ledger_api/1.0.0": "bafybeihdk6psr4guxmbcrc26jr2cbgzpd5aljkqvpwo64bvaz7tdti2oni",
        "protocol/valory/acn/1.1.0": "bafybeidluaoeakae3exseupaea4i3yvvk5vivyt227xshjlffywwxzcxqe",
        "protocol/valory/ipfs/0.1.0": "bafybeiftxi2qhreewgsc5wevogi7yc5g6hbcbo4uiuaibauhv3nhfcdtvm",
        "protocol/valory/tendermint/0.1.0": "bafybeig4mi3vmlv5zpbjbfuzcgida6j5f2nhrpedxicmrrfjweqc5r7cra",
        "protocol/open_aea/signing/1.0.0": "bafybeihv62fim3wl2bayavfcg3u5e5cxu3b7brtu4cn5xoxd6lqwachasi",
        "contract/valory/gnosis_safe_proxy_factory/0.1.0": "bafybeihi4cvrnf5ne7t5cxcwix3dbtfjucfjux6zn4wouebjx3ldmrmnpm",
        "contract/valory/service_registry/0.1.0": "bafybeieqgcuxmz4uxvlyb62mfsf33qy4xwa5lrij4vvcmrtcsfkng43oyq",
        "contract/valory/gnosis_safe/0.1.0": "bafybeiho6sbfts3zk3mftrngw37d5qnlvkqtnttt3fzexmcwkeevhu4wwi",
        "contract/valory/multisend/0.1.0": "bafybeig5byt5urg2d2bsecufxe5ql7f4mezg3mekfleeh32nmuusx66p4y",
        "contract/valory/erc20/0.1.0": "bafybeib7ctk3deleyxayrqvropewefr2muj4kcqe3t3wscak25bjmxnqwe",
        "contract/valory/agent_registry/0.1.0": "bafybeignghdk7oqvyg722gz66tbuj2vj4vkatguj4b6lf5fqzqxkktcke4",
        "connection/eightballer/http_client/0.1.0": "bafybeidxqvcgobltkb5rgokakcfo25ntfhlffmpzqap6oid4ttmwbvn4qi",
        "connection/eightballer/http_server/0.1.0": "bafybeid7u7cx2smnb3iz6zs6gt3k4ijwevm6yqqfo4pmziqoubl2p52ele",
        "connection/eightballer/websocket_server/0.1.0": "bafybeicjga2qjroxogl7eptogmocfcwpqkfppxml3rad6xoc6e7hrfhzaq",
        "connection/valory/abci/0.1.0": "bafybeie4eixvrdpc5ifoovj24a6res6g2e22dl6di6gzib7d3fczshzyti",
        "connection/valory/http_client/0.23.0": "bafybeihi772xgzpqeipp3fhmvpct4y6e6tpjp4sogwqrnf3wqspgeilg4u",
        "connection/valory/ledger/0.19.0": "bafybeihynkdraqthjtv74qk3nc5r2xubniqx2hhzpxn7bd4qmlf7q4wruq",
        "connection/valory/p2p_libp2p_client/0.1.0": "bafybeid3xg5k2ol5adflqloy75ibgljmol6xsvzvezebsg7oudxeeolz7e",
        "connection/valory/ipfs/0.1.0": "bafybeiefkqvh5ylbk77xylcmshyuafmiecopt4gvardnubq52psvogis6a",
        "skill/valory/abstract_abci/0.1.0": "bafybeihu2bcgjk2tqjiq2zhk3uogtfszqn4osvdt7ho3fubdpdj4jgdfjm",
        "skill/valory/abstract_round_abci/0.1.0": "bafybeibovsktd3uxur45nrcomq5shcn46cgxd5idmhxbmjhg32c5abyqim",
        "skill/valory/registration_abci/0.1.0": "bafybeicnth5q4httefsusywx3zrrq4al47owvge72dqf2fziruicq6hqta",
        "skill/valory/reset_pause_abci/0.1.0": "bafybeievjciqdvxhqxfjd4whqs27h6qbxqzrae7wwj7fpvxlvmtw3x35im"
    }
}<|MERGE_RESOLUTION|>--- conflicted
+++ resolved
@@ -2,15 +2,9 @@
     "dev": {
         "custom/eightballer/simple_react/0.1.0": "bafybeidc3jr5walszlwrnbwuuzob6e22ph7h64k4itxv5omukd2wjzamve",
         "custom/eightballer/simple_html/0.1.0": "bafybeiavpn5pghscuw2jwxvyxzvcqtrq4mbwvzyrh5hnnwxrvzbrdz2k5q",
-<<<<<<< HEAD
-        "skill/eightballer/ui_loader_abci/0.1.0": "bafybeidyyvy6inm6dariyqxyumio5wsa6qvceos6ndbme3ompbdr5q5md4",
-        "skill/eightballer/trader_abci/0.1.0": "bafybeihrhtiqey5itlzgjpwwpdt6q7enh2kuakzh4cfz53ezq25eloywom",
-        "agent/eightballer/frontend_agent/0.1.0": "bafybeiekrtfegu4kzavfqjquh5zt7uo5hl3c7k3gyqpmy72zht7bxbukqu"
-=======
         "skill/eightballer/ui_loader_abci/0.1.0": "bafybeieadtbbppml7wpshz6of65isap5hcflmksikpz2okmogxeaegytiu",
         "skill/eightballer/trader_abci/0.1.0": "bafybeidhl22yhhr3d2qobxabbsthpffng4zq2j3ci4ocbgu3ztufyn3biq",
         "agent/eightballer/frontend_agent/0.1.0": "bafybeihqodokrbva5ny4i5m7no7px6zpnqm6urnh3e3p3o3s6dcozawtje"
->>>>>>> 394aeedc
     },
     "third_party": {
         "protocol/eightballer/http/0.1.0": "bafybeieoom2ajzvurwsjbivx23dwilarfzkihgqpgqp43ypowpr5xdyjr4",
