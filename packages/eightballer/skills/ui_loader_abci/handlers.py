# -*- coding: utf-8 -*-
# ------------------------------------------------------------------------------
#
#   Copyright 2024 Valory AG
#
#   Licensed under the Apache License, Version 2.0 (the "License");
#   you may not use this file except in compliance with the License.
#   You may obtain a copy of the License at
#
#       http://www.apache.org/licenses/LICENSE-2.0
#
#   Unless required by applicable law or agreed to in writing, software
#   distributed under the License is distributed on an "AS IS" BASIS,
#   WITHOUT WARRANTIES OR CONDITIONS OF ANY KIND, either express or implied.
#   See the License for the specific language governing permissions and
#   limitations under the License.
#
# ------------------------------------------------------------------------------

"""This module contains the handlers for the skill of ComponentLoadingAbciApp."""

import json
from typing import Optional, cast

from aea.protocols.base import Message

from packages.eightballer.protocols.http.message import HttpMessage as UiHttpMessage
from packages.eightballer.protocols.websockets.message import WebsocketsMessage
from packages.eightballer.skills.ui_loader_abci.models import (
    UserInterfaceClientStrategy,
)
from packages.eightballer.protocols.websockets.dialogues import (
    WebsocketsDialogue,
    WebsocketsDialogues,
)
from packages.valory.skills.abstract_round_abci.handlers import (
    HttpHandler as BaseHttpHandler,
    IpfsHandler as BaseIpfsHandler,
    SigningHandler as BaseSigningHandler,
    ABCIRoundHandler as BaseABCIRoundHandler,
    LedgerApiHandler as BaseLedgerApiHandler,
    TendermintHandler as BaseTendermintHandler,
    ContractApiHandler as BaseContractApiHandler,
)

DEFAULT_ENCODING = "utf-8"
ERROR_RESPONSE = {"error": "Not Found"}
CONTENT_TYPE_JSON = "Content-Type: application/json"


DEFAULT_API_HEADERS = "Content-Type: application/json\n"


class BaseHandler(BaseHttpHandler):
    """Base handler for logging."""

    @property
    def strategy(self) -> Optional[str]:
        """Get the strategy."""
        return cast(UserInterfaceClientStrategy, self.context.user_interface_client_strategy)

    def get_headers(self, original_headers: str) -> str:
        """Appends cors headers."""
        cors_headers = "Access-Control-Allow-Origin: *\n"
        cors_headers += "Access-Control-Allow-Methods: GET,POST\n"
        cors_headers += "Access-Control-Allow-Headers: Content-Type,Accept\n"
        return cors_headers + original_headers


class UserInterfaceHttpHandler(BaseHandler):
    """Handler for the HTTP requests of the ui_loader_abci skill."""

    SUPPORTED_PROTOCOL = UiHttpMessage.protocol_id

    def handle(self, message: Message) -> None:
        """Handle the message."""
        self.context.logger.debug("Handling new http connection message in skill")
        message = cast(UiHttpMessage, message)
        dialogue = self.context.user_interface_http_dialogues.update(message)
        if dialogue is None:
            self.context.logger.error(f"Could not locate dialogue for message={message}")
            return
        self.handle_http_request(message, dialogue)

    def handle_http_request(self, message: UiHttpMessage, dialogue) -> None:
        """We handle the http request to return the necessary files."""
        if self.is_api_route(message.url):
            api_response = self.handle_api_request(message, dialogue)
            return self.send_api_http_response(
                api_response,
                dialogue,
            )
        elif self.is_websocket_request(message):
            return self.handle_websocket_request(message, dialogue)
        else:
            headers, content = self.handle_frontend_request(message, dialogue)
            return self.send_http_response(message, dialogue, headers, content)

    def is_api_route(self, url: str) -> bool:
        """Check if the url is an api route."""
        parts = url.split("/")
        if "api" in parts:
            self.context.logger.info(f"API route detected: {url}")
            return True
        return False

    def is_websocket_request(self, message: UiHttpMessage) -> bool:
        """Check if the request is a websocket request using the headers."""
        if "Upgrade: websocket" in message.headers:
            return True
        return False

    def handle_websocket_request(self, message: UiHttpMessage, dialogue) -> None:
        """Handle the websocket request."""
        self.strategy.clients[dialogue.incomplete_dialogue_label.get_incomplete_version().dialogue_reference[0]] = (
            dialogue
        )

        self.context.logger.debug(f"Total clients: {len(self.strategy.clients)}")
        self.context.logger.debug(f"Handling websocket request in skill: {message.dialogue_reference}")

    def handle_api_request(self, message: UiHttpMessage, dialogue) -> UiHttpMessage:
        """Handle the api request."""
        self.context.logger.debug(f"Received api route request: {message.url}")
        self.context.logger.debug(f"Received dialogue: {dialogue}")

        parts = message.url.split("/")

        for handler in self.strategy.handlers:
            message.dialogue = dialogue
            result = handler.handle(message)
            self.context.logger.debug(f"Received result: {result}")
            if result is not None:
<<<<<<< HEAD
                return DEFAULT_API_HEADERS, json.dumps(result).encode("utf-8")

        return DEFAULT_API_HEADERS, json.dumps({"error": "Not Found"}).encode("utf-8")
=======
                headers = CONTENT_TYPE_JSON
                content = json.dumps(result.content).encode(DEFAULT_ENCODING)
                return UiHttpMessage(
                    performative=UiHttpMessage.Performative.RESPONSE,
                    status_code=result.status_code,
                    status_text=result.status_text,
                    headers=headers,
                    version=message.version,
                    body=content,
                )

        if parts[-1] == "agent-info":
            data = {
                "service-id": self.context.params.on_chain_service_id,
                "safe-address": self.context.params.setup_params[
                    "safe_contract_address"
                ],
                "agent-address": self.context.agent_address,
                "agent-status": "active" if self.context.is_active else "inactive",
            }
            content = json.dumps(data).encode(DEFAULT_ENCODING)
            return UiHttpMessage(
                performative=UiHttpMessage.Performative.RESPONSE,
                status_code=200,
                status_text="OK",
                headers=CONTENT_TYPE_JSON,
                version=message.version,
                body=content,
            )

        headers = CONTENT_TYPE_JSON
        content = json.dumps(ERROR_RESPONSE).encode(DEFAULT_ENCODING)
        return UiHttpMessage(
            performative=UiHttpMessage.Performative.RESPONSE,
            status_code=404,
            headers=headers,
            version=message.version,
            status_text="Not Found",
            body=content,
        )
>>>>>>> 88721601

    def handle_frontend_request(self, message: UiHttpMessage, dialogue) -> bytes:
        """Handle the frontend request."""
        del dialogue

        routes = self.strategy.routes
        self.context.logger.debug(f"Available routes: {list(routes.keys())}")
        path = "/".join(message.url.split("/")[3:])
        if path == "":
            path = "index.html"

        if routes is None:
            content = None
        else:
            content = routes.get(path, None)
        # we want to extract the path from the url
        self.context.logger.info(f"Received request for path: {path}")

        if path is None or content is None:
            self.context.logger.warning(f"Context not found for path: {path}")
            content = b"Not found!"
        # as we are serving the frontend, we need to set the headers accordingly
        # X-Content-Type-Options: nosniff
        # we now set headers for the responses
        if path.endswith(".html" or path == "index.html" or path == ""):
            headers = "Content-Type: text/html; charset=utf-8\n"
        elif path.endswith(".js"):
            headers = "Content-Type: application/javascript; charset=utf-8\n"
        elif path.endswith(".css"):
            headers = "Content-Type: text/css; charset=utf-8\n"
        elif path.endswith(".png"):
            headers = "Content-Type: image/png\n"
        elif path.endswith(".ico"):
            headers = "Content-Type: image/x-icon\n"
        elif path.endswith(".json"):
            headers = "Content-Type: application/json; charset=utf-8\n"
        else:
            headers = "Content-Type: text/plain; charset=utf-8\n"

        return headers, content

<<<<<<< HEAD
    def send_http_response(self, message: UiHttpMessage, dialogue, headers: str, content: bytes) -> None:
        """
        Send the http response.
        """
=======
    def send_http_response(
        self, message: UiHttpMessage, dialogue, headers: str, content: bytes
    ) -> None:
        """Send the http response."""
>>>>>>> 88721601
        cors_headers = self.get_headers(headers)
        response_msg = dialogue.reply(
            performative=UiHttpMessage.Performative.RESPONSE,
            target_message=message,
            status_code=200,
            headers=cors_headers,
            version=message.version,
            status_text="OK",
            body=content,
        )
        self.context.outbox.put_message(message=response_msg)

    def send_api_http_response(self, message: UiHttpMessage, dialogue) -> None:
        """Send the api http response."""
        cors_headers = self.get_headers(message.headers)
        response_msg = dialogue.reply(
            performative=UiHttpMessage.Performative.RESPONSE,
            target_message=message,
            status_code=message.status_code,
            headers=cors_headers,
            version=message.version,
            status_text=message.status_text,
            body=message.body,
        )
        self.context.outbox.put_message(message=response_msg)


class UserInterfaceWsHandler(UserInterfaceHttpHandler):
    """This class scaffolds a handler."""

    SUPPORTED_PROTOCOL = WebsocketsMessage.protocol_id

    def handle(self, message: Message) -> None:
        """
        Implement the reaction to an envelope.

        :param message: the message
        """
        if message.performative == WebsocketsMessage.Performative.CONNECT:
            return self._handle_connect(message)

        dialogue = self.websocket_dialogues.get_dialogue(message)

        if message.performative == WebsocketsMessage.Performative.DISCONNECT:
            return self._handle_disconnect(message, dialogue)
        # it is an existing dialogue
        if dialogue is None:
            self.context.logger.error(
                f"Could not locate dialogue for message={message}"
            )
            return None
        if message.performative == WebsocketsMessage.Performative.SEND:
            return self._handle_send(message, dialogue)
        self.context.logger.warning(f"Cannot handle websockets message of performative={message.performative}")
        return None

    def _handle_disconnect(self, message: Message, dialogue: WebsocketsDialogue) -> None:
        """
        Implement the reaction to an envelope.

        :param message: the message
        """
        self.context.logger.info(f"Handling disconnect message in skill: {message}")
        ws_dialogues_to_connections = {v.incomplete_dialogue_label: k for k, v in self.strategy.clients.items()}
        if dialogue.incomplete_dialogue_label in ws_dialogues_to_connections:
            del self.strategy.clients[ws_dialogues_to_connections[dialogue.incomplete_dialogue_label]]
            self.context.logger.info(f"Total clients: {len(self.strategy.clients)}")
        else:
            self.context.logger.warning(f"Could not find dialogue to disconnect: {dialogue.incomplete_dialogue_label}")

    def _handle_send(self, message: Message, dialogue) -> None:
        """
        Implement the reaction to an envelope.

        :param message: the message
        """
        # we here need to basically literate all of the handlers from the custom component
        # and then call the handle method on them.

        for handler_func in self.strategy.handlers:
            response_data = handler_func.handle(message)
            if response_data is not None:
                self.context.logger.info("Handling message in skill: {message.data}")
                response_message = dialogue.reply(
                    performative=WebsocketsMessage.Performative.SEND,
                    target_message=dialogue.last_message,
                    data=response_data,
                )
                self.context.outbox.put_message(message=response_message)

    @property
    def websocket_dialogues(self) -> "WebsocketsDialogues":
        """Get the http dialogues."""
        return cast(WebsocketsDialogues, self.context.user_interface_ws_dialogues)

    def _handle_connect(self, message: Message) -> None:
        """
        Implement the reaction to the connect message.
        """

        dialogue: WebsocketsDialogue = self.websocket_dialogues.get_dialogue(message)

        if dialogue:
            self.context.logger.debug(f"Already have a dialogue for message={message}")
            return
        client_reference = message.url
        dialogue = self.websocket_dialogues.update(message)
        response_msg = dialogue.reply(
            performative=WebsocketsMessage.Performative.CONNECTION_ACK,
            success=True,
            target_message=message,
        )
        self.context.logger.info(f"Handling connect message in skill: {client_reference}")
        self.strategy.clients[client_reference] = dialogue
        self.context.outbox.put_message(message=response_msg)


ABCIHandler = BaseABCIRoundHandler
HttpHandler = BaseHttpHandler
SigningHandler = BaseSigningHandler
LedgerApiHandler = BaseLedgerApiHandler
ContractApiHandler = BaseContractApiHandler
TendermintHandler = BaseTendermintHandler
IpfsHandler = BaseIpfsHandler<|MERGE_RESOLUTION|>--- conflicted
+++ resolved
@@ -131,11 +131,6 @@
             result = handler.handle(message)
             self.context.logger.debug(f"Received result: {result}")
             if result is not None:
-<<<<<<< HEAD
-                return DEFAULT_API_HEADERS, json.dumps(result).encode("utf-8")
-
-        return DEFAULT_API_HEADERS, json.dumps({"error": "Not Found"}).encode("utf-8")
-=======
                 headers = CONTENT_TYPE_JSON
                 content = json.dumps(result.content).encode(DEFAULT_ENCODING)
                 return UiHttpMessage(
@@ -176,7 +171,6 @@
             status_text="Not Found",
             body=content,
         )
->>>>>>> 88721601
 
     def handle_frontend_request(self, message: UiHttpMessage, dialogue) -> bytes:
         """Handle the frontend request."""
@@ -218,17 +212,10 @@
 
         return headers, content
 
-<<<<<<< HEAD
-    def send_http_response(self, message: UiHttpMessage, dialogue, headers: str, content: bytes) -> None:
-        """
-        Send the http response.
-        """
-=======
     def send_http_response(
         self, message: UiHttpMessage, dialogue, headers: str, content: bytes
     ) -> None:
         """Send the http response."""
->>>>>>> 88721601
         cors_headers = self.get_headers(headers)
         response_msg = dialogue.reply(
             performative=UiHttpMessage.Performative.RESPONSE,
