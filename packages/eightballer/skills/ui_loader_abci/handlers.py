# -*- coding: utf-8 -*-
# ------------------------------------------------------------------------------
#
#   Copyright 2024 Valory AG
#
#   Licensed under the Apache License, Version 2.0 (the "License");
#   you may not use this file except in compliance with the License.
#   You may obtain a copy of the License at
#
#       http://www.apache.org/licenses/LICENSE-2.0
#
#   Unless required by applicable law or agreed to in writing, software
#   distributed under the License is distributed on an "AS IS" BASIS,
#   WITHOUT WARRANTIES OR CONDITIONS OF ANY KIND, either express or implied.
#   See the License for the specific language governing permissions and
#   limitations under the License.
#
# ------------------------------------------------------------------------------

"""This module contains the handlers for the skill of ComponentLoadingAbciApp."""

import json
from typing import Optional, cast

from aea.protocols.base import Message

from packages.eightballer.protocols.http.message import HttpMessage as UiHttpMessage
from packages.eightballer.protocols.websockets.dialogues import WebsocketsDialogue, WebsocketsDialogues
from packages.eightballer.protocols.websockets.message import WebsocketsMessage
from packages.eightballer.skills.ui_loader_abci.models import UserInterfaceClientStrategy
from packages.valory.skills.abstract_round_abci.handlers import ABCIRoundHandler as BaseABCIRoundHandler
from packages.valory.skills.abstract_round_abci.handlers import ContractApiHandler as BaseContractApiHandler
from packages.valory.skills.abstract_round_abci.handlers import HttpHandler as BaseHttpHandler
from packages.valory.skills.abstract_round_abci.handlers import IpfsHandler as BaseIpfsHandler
from packages.valory.skills.abstract_round_abci.handlers import LedgerApiHandler as BaseLedgerApiHandler
from packages.valory.skills.abstract_round_abci.handlers import SigningHandler as BaseSigningHandler
from packages.valory.skills.abstract_round_abci.handlers import TendermintHandler as BaseTendermintHandler


class BaseHandler(BaseHttpHandler):
    """Base handler for logging."""

    @property
    def strategy(self) -> Optional[str]:
        """Get the strategy."""
        return cast(UserInterfaceClientStrategy, self.context.user_interface_client_strategy)

    def get_headers(self, original_headers: str) -> str:
        """Appends cors headers"""
        cors_headers = "Access-Control-Allow-Origin: *\n"
        cors_headers += "Access-Control-Allow-Methods: GET,POST\n"
        cors_headers += "Access-Control-Allow-Headers: Content-Type,Accept\n"
        return cors_headers + original_headers


class UserInterfaceHttpHandler(BaseHandler):
    """Handler for the HTTP requests of the ui_loader_abci skill."""

    SUPPORTED_PROTOCOL = UiHttpMessage.protocol_id

    def handle(self, message: Message) -> None:
        self.context.logger.debug("Handling new http connection message in skill")
        message = cast(UiHttpMessage, message)
        dialogue = self.context.user_interface_http_dialogues.update(message)
        if dialogue is None:
            self.context.logger.error(f"Could not locate dialogue for message={message}")
            return
        self.handle_http_request(message, dialogue)

    def handle_http_request(self, message: UiHttpMessage, dialogue) -> None:
        """
        We handle the http request to return the necessary files.
        """
        if self.is_api_route(message.url):
            headers, content = self.handle_api_request(message, dialogue)
        elif self.is_websocket_request(message):
            return self.handle_websocket_request(message, dialogue)
        else:
            headers, content = self.handle_frontend_request(message, dialogue)
        return self.send_http_response(message, dialogue, headers, content)

    def is_api_route(self, url: str) -> bool:
        """
        Check if the url is an api route.
        """
        parts = url.split("/")
        if "api" in parts:
            return True
        return False

    def is_websocket_request(self, message: UiHttpMessage) -> bool:
        """
<<<<<<< HEAD
        Check if the request is a websocket request.
=======
        Check if the request is a websocket request using the headers.
>>>>>>> 6895e66b
        """
        if "Upgrade: websocket" in message.headers:
            return True
        return False

    def handle_websocket_request(self, message: UiHttpMessage, dialogue) -> None:
        """
        Handle the websocket request.
        """
        self.strategy.clients[
            dialogue.incomplete_dialogue_label.get_incomplete_version().dialogue_reference[0]
        ] = dialogue
<<<<<<< HEAD
        self.context.logger.debug(f"Total clients: {len(self.strategy.clients)} current: {dialogue} msg: {message}")
=======
        self.context.logger.debug(f"Total clients: {len(self.strategy.clients)}")
        self.context.logger.debug(f"Handling websocket request in skill: {message.dialogue_reference}")
>>>>>>> 6895e66b

    def handle_api_request(self, message: UiHttpMessage, dialogue) -> bytes:
        """
        Handle the api request.
        """
        self.context.logger.info(f"Received api route request: {message.url} from {dialogue.incomplete_dialogue_label}")
        parts = message.url.split("/")
        headers = "Content-Type: application/json; charset=utf-8\n"
        data = {}
        if len(parts) < 4:
            # in a later iteration we should return the open-api spec here.
            return headers, json.dumps(data).encode("utf-8")

        if parts[-1] == "agent-info":
            data = {
                "service-id": self.context.params.on_chain_service_id,
                "safe-address": self.context.params.setup_params['safe_contract_address'],
                "agent-address": self.context.agent_address,
                "agent-status": "active" if self.context.is_active else "inactive",
            }
        content = json.dumps(data).encode("utf-8")
        return headers, content

    def handle_frontend_request(self, message: UiHttpMessage, dialogue) -> bytes:
        """
        Handle the frontend request.
        """
        del dialogue

        routes = self.strategy.routes
        path = "/".join(message.url.split("/")[3:])
        if path == "":
            path = "index.html"

        if routes is None:
            content = None
        else:
            content = routes.get(path, None)
        # we want to extract the path from the url
        self.context.logger.info("Received request for path: {path}")

        if path is None or content is None:
            self.context.logger.warning("Context not found for path: {path}")
            content = b"Not found!"
        # as we are serving the frontend, we need to set the headers accordingly
        # X-Content-Type-Options: nosniff
        # we now set headers for the responses
        if path.endswith(".html" or path == "index.html" or path == ""):
            headers = "Content-Type: text/html; charset=utf-8\n"
        elif path.endswith(".js"):
            headers = "Content-Type: application/javascript; charset=utf-8\n"
        elif path.endswith(".css"):
            headers = "Content-Type: text/css; charset=utf-8\n"
        elif path.endswith(".png"):
            headers = "Content-Type: image/png\n"
        elif path.endswith(".ico"):
            headers = "Content-Type: image/x-icon\n"
        elif path.endswith(".json"):
            headers = "Content-Type: application/json; charset=utf-8\n"
        else:
            headers = "Content-Type: text/plain; charset=utf-8\n"

        return headers, content

    def send_http_response(self, message: UiHttpMessage, dialogue, headers: str, content: bytes) -> None:
        """
        Send the http response.
        """
        cors_headers = self.get_headers(headers)
        response_msg = dialogue.reply(
            performative=UiHttpMessage.Performative.RESPONSE,
            target_message=message,
            status_code=200,
            headers=cors_headers,
            version=message.version,
            status_text="OK",
            body=content,
        )
        self.context.outbox.put_message(message=response_msg)


class UserInterfaceWsHandler(UserInterfaceHttpHandler):
    """This class scaffolds a handler."""

    SUPPORTED_PROTOCOL = WebsocketsMessage.protocol_id

    def handle(self, message: Message) -> None:
        """
        Implement the reaction to an envelope.

        :param message: the message
        """
        if message.performative == WebsocketsMessage.Performative.CONNECT:
            return self._handle_connect(message)

        dialogue = self.websocket_dialogues.get_dialogue(message)

        if message.performative == WebsocketsMessage.Performative.DISCONNECT:
            return self._handle_disconnect(message, dialogue)
        # it is an existing dialogue
        if dialogue is None:
            self.context.logger.error("Could not locate dialogue for message={message}")
            return None
        if message.performative == WebsocketsMessage.Performative.SEND:
            return self._handle_send(message, dialogue)
        self.context.logger.warning("Cannot handle websockets message of performative={message.performative}")
        return None

    def _handle_disconnect(self, message: Message, dialogue: WebsocketsDialogue) -> None:
        """
        Implement the reaction to an envelope.

        :param message: the message
        """
        self.context.logger.info(f"Handling disconnect message in skill: {message}")
        ws_dialogues_to_connections = {v.incomplete_dialogue_label: k for k, v in self.strategy.clients.items()}
        if dialogue.incomplete_dialogue_label in ws_dialogues_to_connections:
            del self.strategy.clients[ws_dialogues_to_connections[dialogue.incomplete_dialogue_label]]
            self.context.logger.info(f"Total clients: {len(self.strategy.clients)}")
        else:
            self.context.logger.warning(f"Could not find dialogue to disconnect: {dialogue.incomplete_dialogue_label}")

    def _handle_send(self, message: Message, dialogue) -> None:
        """
        Implement the reaction to an envelope.

        :param message: the message
        """
        # we here need to basically literate all of the handlers from the custom component
        # and then call the handle method on them.

        for handler_func in self.strategy.handlers:
            response_data = handler_func.handle(message)
            if response_data is not None:
                self.context.logger.info("Handling message in skill: {message.data}")
                response_message = dialogue.reply(
                    performative=WebsocketsMessage.Performative.SEND,
                    target_message=dialogue.last_message,
                    data=response_data,
                )
                self.context.outbox.put_message(message=response_message)

    @property
    def websocket_dialogues(self) -> "WebsocketsDialogues":
        """Get the http dialogues."""
        return cast(WebsocketsDialogues, self.context.user_interface_ws_dialogues)

    def _handle_connect(self, message: Message) -> None:
        """
        Implement the reaction to the connect message.
        """

        dialogue: WebsocketsDialogue = self.websocket_dialogues.get_dialogue(message)

        if dialogue:
            self.context.logger.debug("Already have a dialogue for message={message}")
            return
        client_reference = message.url
        dialogue = self.websocket_dialogues.update(message)
        response_msg = dialogue.reply(
            performative=WebsocketsMessage.Performative.CONNECTION_ACK,
            success=True,
            target_message=message,
        )
        self.context.logger.info("Handling connect message in skill: {client_reference}")
        self.strategy.clients[client_reference] = dialogue
        self.context.outbox.put_message(message=response_msg)


ABCIHandler = BaseABCIRoundHandler
HttpHandler = BaseHttpHandler
SigningHandler = BaseSigningHandler
LedgerApiHandler = BaseLedgerApiHandler
ContractApiHandler = BaseContractApiHandler
TendermintHandler = BaseTendermintHandler
IpfsHandler = BaseIpfsHandler<|MERGE_RESOLUTION|>--- conflicted
+++ resolved
@@ -90,11 +90,7 @@
 
     def is_websocket_request(self, message: UiHttpMessage) -> bool:
         """
-<<<<<<< HEAD
-        Check if the request is a websocket request.
-=======
         Check if the request is a websocket request using the headers.
->>>>>>> 6895e66b
         """
         if "Upgrade: websocket" in message.headers:
             return True
@@ -107,12 +103,9 @@
         self.strategy.clients[
             dialogue.incomplete_dialogue_label.get_incomplete_version().dialogue_reference[0]
         ] = dialogue
-<<<<<<< HEAD
-        self.context.logger.debug(f"Total clients: {len(self.strategy.clients)} current: {dialogue} msg: {message}")
-=======
+
         self.context.logger.debug(f"Total clients: {len(self.strategy.clients)}")
         self.context.logger.debug(f"Handling websocket request in skill: {message.dialogue_reference}")
->>>>>>> 6895e66b
 
     def handle_api_request(self, message: UiHttpMessage, dialogue) -> bytes:
         """
